from __future__ import annotations

import logging
from uuid import UUID, uuid4
from datetime import datetime, timezone
from typing import Any, Optional

from fastapi import APIRouter, Depends, HTTPException, status
from pydantic import BaseModel, Field, model_validator
from sqlalchemy import and_, select
from sqlalchemy import desc
from sqlalchemy.ext.asyncio import AsyncSession

from ...models import (
    GuestReservation,
    GuestReservationStatus as _GuestReservationStatus,
    Therapist,
    now_utc,
)
from ...db import get_session
from .therapist_availability import is_available

logger = logging.getLogger(__name__)

router = APIRouter(prefix="/api/guest/reservations", tags=["guest-reservations"])

# ステータスが重複判定の対象となるもの（pending/confirmed を重複禁止とみなす）
ACTIVE_STATUSES = ("pending", "confirmed")
<<<<<<< HEAD
# backward compat: some tests import GuestReservationStatus from this module
GuestReservationStatusAlias = GuestReservationStatus
=======
GuestReservationStatus = _GuestReservationStatus  # backward-compat for existing imports
>>>>>>> 3a48402a


def _attach_reason(reservation: GuestReservation, reason: str | None) -> None:
    if not reason:
        return
    reservation.notes = (
        f"{reservation.notes}\n{reason}" if reservation.notes else reason
    )


def _parse_datetime(value: Any) -> Optional[datetime]:
    if isinstance(value, datetime):
        return value
    if isinstance(value, str):
        try:
            return datetime.fromisoformat(value)
        except ValueError:
            return None
    return None


def validate_request(payload: dict[str, Any]) -> tuple[dict[str, Any], list[str]]:
    """
    入力の最低限の正規化と検証を行い、問題点を rejected_reasons に集約する。
    例外は投げず、呼び出し側で fail-soft に扱えるようにする。
    """
    reasons: list[str] = []
    normalized: dict[str, Any] = {}

    shop_id = payload.get("shop_id")
    start_raw = payload.get("start_at")
    end_raw = payload.get("end_at")
    start_at = _parse_datetime(start_raw)
    end_at = _parse_datetime(end_raw)

    if not shop_id:
        reasons.append("shop_id_required")
    if not start_at or not end_at:
        reasons.append("invalid_start_or_end")
    elif start_at >= end_at:
        reasons.append("end_before_start")

    normalized["shop_id"] = shop_id
    normalized["therapist_id"] = payload.get("therapist_id")
    normalized["start_at"] = start_at
    normalized["end_at"] = end_at
    normalized["course_id"] = payload.get("course_id")
    normalized["price"] = payload.get("price")
    normalized["payment_method"] = payload.get("payment_method")
    normalized["contact_info"] = payload.get("contact_info")
    normalized["guest_token"] = payload.get("guest_token")
    normalized["notes"] = payload.get("notes")
    normalized["base_staff_id"] = payload.get("base_staff_id")

    duration = payload.get("duration_minutes")
    if duration is None and start_at and end_at:
        duration = int((end_at - start_at).total_seconds() // 60)
    normalized["duration_minutes"] = duration

    if not duration:
        reasons.append("duration_missing")

    return normalized, reasons


def check_deadline(
    start_at: datetime,
    now: datetime,
    shop_settings: Optional[dict[str, Any]] = None,
) -> list[str]:
    """
    受付締切を判定する。締切超過なら理由を返す。例外は投げない。
    """
    if not start_at:
        return ["invalid_start_time"]
    cutoff_minutes = 60
    if shop_settings and isinstance(shop_settings.get("deadline_minutes"), int):
        cutoff_minutes = max(0, shop_settings["deadline_minutes"])
    delta = (start_at - now).total_seconds() / 60
    if delta < cutoff_minutes:
        return ["deadline_over"]
    return []


async def check_shift_and_overlap(
    db: AsyncSession,
    shop_id: Any,
    therapist_id: Any,
    start_at: datetime,
    end_at: datetime,
) -> list[str]:
    """
    シフト/営業時間の厳密判定は未実装。まずは重複予約のみチェック。
    """
    reasons: list[str] = []
    if not therapist_id:
        return reasons  # フリー/おまかせの場合はここでは判定しない

    if not db or not hasattr(db, "execute"):
        return reasons

    stmt = select(GuestReservation).where(
        GuestReservation.therapist_id == therapist_id,
        GuestReservation.status.in_(ACTIVE_STATUSES),
        and_(GuestReservation.start_at < end_at, GuestReservation.end_at > start_at),
    )
    res = await db.execute(stmt)
    if res.scalar():
        reasons.append("overlap_existing_reservation")

    # シフト整合は将来拡張。現時点では未検証。
    return reasons


async def assign_for_free(
    db: AsyncSession,
    shop_id: Any,
    start_at: datetime,
    end_at: datetime,
    base_staff_id: Any | None = None,
) -> tuple[Optional[Any], dict[str, Any]]:
    """
    フリー/おまかせ時の割当。

    v1 ポリシー:
    - shop 内の公開 & booking 有効なセラピストを候補にする。
    - is_available=True のみ残し、base_staff_id/matching_tags があれば簡易スコアで 0..1 にクリップ。
    - 最もスコアが高い 1 名を返す。候補ゼロなら None。
    - 例外時は fail-soft で internal_error とする。
    """

    debug: dict[str, Any] = {"rejected_reasons": []}
    candidates: list[dict[str, Any]] = []

    try:
        if not db or not hasattr(db, "execute"):
            debug["rejected_reasons"].append("internal_error")
            return None, debug

        res = await db.execute(
            select(
                Therapist.id,
                Therapist.display_order,
                Therapist.created_at,
            ).where(
                Therapist.profile_id == shop_id,
                Therapist.status == "published",
                Therapist.is_booking_enabled.is_(True),
            )
        )
        candidates = [
            {
                "therapist_id": row[0],
                "display_order": row[1] or 0,
                "created_at": row[2],
            }
            for row in res.fetchall()
        ]
    except Exception:  # pragma: no cover - defensive
        logger.warning("assign_for_free_candidates_failed", exc_info=True)
        debug["rejected_reasons"].append("internal_error")
        return None, debug

    if not candidates:
        debug["rejected_reasons"].append("no_candidate")
        return None, debug

    available_candidates: list[tuple[Any, float]] = []

    for cand in candidates:
        therapist_id = cand.get("therapist_id")
        try:
            ok, avail_debug = await is_available(db, therapist_id, start_at, end_at)
        except Exception:  # pragma: no cover - defensive
            ok = False
            avail_debug = {"rejected_reasons": ["internal_error"]}

        if not ok:
            reasons = avail_debug.get("rejected_reasons") or []
            debug.setdefault("skipped", []).append(
                {"therapist_id": str(therapist_id), "reasons": reasons}
            )
            continue

        score = 0.5
        if base_staff_id and str(base_staff_id) == str(therapist_id):
            score = 0.9
        score = max(0.0, min(1.0, score))

        available_candidates.append((therapist_id, score, cand.get("display_order", 0)))

    if not available_candidates:
        debug["rejected_reasons"].append("no_available_therapist")
        return None, debug

    # score desc -> display_order asc -> therapist_id asc で安定ソート
    available_candidates.sort(key=lambda t: (-t[1], t[2], str(t[0])))
    chosen = available_candidates[0][0]
    debug["rejected_reasons"] = []
    return chosen, debug


async def create_guest_reservation(
    db: AsyncSession,
    payload: dict[str, Any],
    now: datetime | None = None,
) -> tuple[Optional[GuestReservation], dict[str, Any]]:
    """
    fail-soft 方針で予約を作成。rejected_reasons があれば予約を作らず返す。
    """
    now = now or now_utc()
    rejected: list[str] = []

    normalized, reasons = validate_request(payload)
    rejected.extend(reasons)

    start_at = normalized.get("start_at")
    end_at = normalized.get("end_at")
    shop_id = normalized.get("shop_id")
    therapist_id = normalized.get("therapist_id")

    if start_at and end_at:
        rejected.extend(check_deadline(start_at, now, shop_settings=None))

    # 指名予約の場合のみ is_available をチェック（フリーは v1 ではスキップ。将来は assign_for_free 内で可否判定を入れる TODO）
    if therapist_id and start_at and end_at:
        try:
            available, availability_debug = await is_available(
                db, therapist_id, start_at, end_at
            )
        except Exception:  # pragma: no cover - defensive fail-soft
            available = False
            availability_debug = {"rejected_reasons": ["internal_error"]}
        if not available:
            reasons = availability_debug.get("rejected_reasons") or []
            rejected.extend(reasons)

    # フリー/おまかせの場合は割当
    if not therapist_id and start_at and end_at:
        assigned, assign_debug = await assign_for_free(
            db, shop_id, start_at, end_at, normalized.get("base_staff_id")
        )
        if assigned:
            therapist_id = assigned
            normalized["therapist_id"] = assigned
        else:
            reasons = assign_debug.get("rejected_reasons") or ["no_available_therapist"]
            rejected.extend(reasons)

    if rejected:
        return None, {"rejected_reasons": rejected}

    try:
        reservation = GuestReservation(
            shop_id=shop_id,
            therapist_id=therapist_id,
            start_at=start_at,
            end_at=end_at,
            duration_minutes=normalized.get("duration_minutes"),
            course_id=normalized.get("course_id"),
            price=normalized.get("price"),
            payment_method=normalized.get("payment_method"),
            contact_info=normalized.get("contact_info"),
            guest_token=normalized.get("guest_token"),
            notes=normalized.get("notes"),
            status="confirmed",
            base_staff_id=normalized.get("base_staff_id"),
        )
        if not getattr(reservation, "id", None):
            reservation.id = uuid4()
        db.add(reservation)
        await db.commit()
        await db.refresh(reservation)
        return reservation, {}
    except Exception as exc:  # pragma: no cover - fail-soft
        logger.warning("guest_reservation_create_failed: %s", exc)
        try:
            await db.rollback()
        except Exception:
            pass
    return None, {"rejected_reasons": ["internal_error"]}


# ---- API 層 ----


class GuestReservationPayload(BaseModel):
    shop_id: UUID
    therapist_id: UUID | None = None
    start_at: datetime | None = None
    end_at: datetime | None = None
    duration_minutes: int | None = None
    course_id: UUID | None = None
    price: float | None = None
    payment_method: str | None = None
    contact_info: dict[str, Any] | None = None
    guest_token: str | None = None
    notes: str | None = None
    slot: dict[str, Any] | None = None

    @model_validator(mode="after")
    def _populate_slot(self):
        if (not self.start_at or not self.end_at) and self.slot:
            start_raw = (
                self.slot.get("start_at") if isinstance(self.slot, dict) else None
            )
            end_raw = self.slot.get("end_at") if isinstance(self.slot, dict) else None
            try:
                self.start_at = (
                    datetime.fromisoformat(start_raw) if start_raw else self.start_at
                )
            except Exception:
                pass
            try:
                self.end_at = (
                    datetime.fromisoformat(end_raw) if end_raw else self.end_at
                )
            except Exception:
                pass
        if not self.start_at or not self.end_at:
            raise ValueError("start_at and end_at are required")
        return self

    base_staff_id: UUID | None = None


class GuestReservationResponse(BaseModel):
    id: UUID
    status: str
    shop_id: UUID
    therapist_id: UUID | None
    start_at: datetime
    end_at: datetime
    duration_minutes: int | None = None
    course_id: UUID | None = None
    price: float | None = None
    payment_method: str | None = None
    contact_info: dict[str, Any] | None = None
    guest_token: str | None = None
    notes: str | None = None
    base_staff_id: UUID | None = None
    created_at: datetime
    updated_at: datetime
    debug: dict[str, Any] | None = None


def _serialize(
    reservation: GuestReservation, debug: dict[str, Any] | None = None
) -> GuestReservationResponse:
    status_val = reservation.status
    if hasattr(status_val, "value"):
        status_val = status_val.value
    return GuestReservationResponse(
        id=reservation.id,
        status=status_val,
        shop_id=reservation.shop_id,
        therapist_id=reservation.therapist_id,
        start_at=reservation.start_at,
        end_at=reservation.end_at,
        duration_minutes=reservation.duration_minutes,
        course_id=reservation.course_id,
        price=reservation.price,
        payment_method=reservation.payment_method,
        contact_info=reservation.contact_info,
        guest_token=reservation.guest_token,
        notes=reservation.notes,
        base_staff_id=reservation.base_staff_id,
        created_at=reservation.created_at,
        updated_at=reservation.updated_at,
        debug=debug,
    )


async def cancel_guest_reservation(
<<<<<<< HEAD
    db: AsyncSession,
    reservation_id: UUID,
    reason: str | None = None,
    actor: str | None = None,
=======
    db: AsyncSession, reservation_id: UUID, reason: str | None = None
>>>>>>> 3a48402a
) -> GuestReservation | None:
    res = await db.execute(
        select(GuestReservation).where(GuestReservation.id == reservation_id)
    )
    reservation = res.scalar_one_or_none()
    if not reservation:
        return None
    if str(reservation.status) == "cancelled":
        return reservation
<<<<<<< HEAD
    combined_reason = reason
    if actor and reason:
        combined_reason = f"{actor}:{reason}"
    elif actor and not reason:
        combined_reason = f"cancelled_by:{actor}"
    _attach_reason(reservation, combined_reason)
    reservation.status = GuestReservationStatus.cancelled
=======
    _attach_reason(reservation, reason)
    reservation.status = "cancelled"
>>>>>>> 3a48402a
    db.add(reservation)
    await db.commit()
    await db.refresh(reservation)
    return reservation


async def update_guest_reservation_status(
    db: AsyncSession,
    reservation_id: UUID,
    next_status: str,
    *,
    reason: str | None = None,
) -> tuple[GuestReservation | None, str | None]:
    """
    Transition reservation status with admin-facing rules.

    Returns (reservation, error_code).
    error_code is one of: None, "invalid_status", "not_found", "invalid_transition".
    """
    allowed_statuses = {"pending", "confirmed", "cancelled"}
    if next_status not in allowed_statuses:
        return None, "invalid_status"

    res = await db.execute(
        select(GuestReservation).where(GuestReservation.id == reservation_id)
    )
    reservation = res.scalar_one_or_none()
    if not reservation:
        return None, "not_found"

    current_status = (
        reservation.status.value
        if hasattr(reservation.status, "value")
        else reservation.status
    )
    if current_status == next_status:
        return reservation, None

    if current_status == "pending" and next_status == "confirmed":
        reservation.status = "confirmed"
        _attach_reason(reservation, reason)
        db.add(reservation)
        await db.commit()
        await db.refresh(reservation)
        return reservation, None

    if current_status in {"pending", "confirmed"} and next_status == "cancelled":
        reservation = await cancel_guest_reservation(db, reservation_id, reason=reason)
        return reservation, None

    return reservation, "invalid_transition"


@router.post(
    "",
    response_model=GuestReservationResponse,
    status_code=status.HTTP_200_OK,
)
async def create_guest_reservation_api(
    payload: GuestReservationPayload,
    db: AsyncSession = Depends(get_session),
):
    reservation, debug = await create_guest_reservation(
        db, payload.model_dump(), now=None
    )
    if reservation:
        return _serialize(reservation, debug=None)
    # fail-soft: 200で返却し、debugに理由を含める
    return GuestReservationResponse(
        id=UUID(int=0),
        status="rejected",
        shop_id=payload.shop_id,
        therapist_id=payload.therapist_id,
        start_at=payload.start_at,
        end_at=payload.end_at,
        duration_minutes=payload.duration_minutes,
        course_id=payload.course_id,
        price=payload.price,
        payment_method=payload.payment_method,
        contact_info=payload.contact_info,
        guest_token=payload.guest_token,
        notes=payload.notes,
        base_staff_id=payload.base_staff_id,
        created_at=now_utc(),
        updated_at=now_utc(),
        debug=debug,
    )


@router.post(
    "/{reservation_id}/cancel",
    response_model=GuestReservationResponse,
    status_code=status.HTTP_200_OK,
)
async def cancel_guest_reservation_api(
    reservation_id: UUID,
    payload: dict[str, Any] | None = None,
    db: AsyncSession = Depends(get_session),
):
    reason = None
    actor = None
    if payload:
        reason = payload.get("reason")
        actor = payload.get("actor")
    reservation = await cancel_guest_reservation(
        db, reservation_id, reason=reason, actor=actor or "guest"
    )
    if not reservation:
        raise HTTPException(
            status_code=status.HTTP_404_NOT_FOUND, detail="reservation_not_found"
        )
    return _serialize(reservation, debug=None)


@router.get(
    "/{reservation_id}",
    response_model=GuestReservationResponse,
    status_code=status.HTTP_200_OK,
)
async def get_guest_reservation_api(
    reservation_id: UUID,
    db: AsyncSession = Depends(get_session),
):
    res = await db.execute(
        select(GuestReservation).where(GuestReservation.id == reservation_id)
    )
    reservation = res.scalar_one_or_none()
    if not reservation:
        raise HTTPException(
            status_code=status.HTTP_404_NOT_FOUND, detail="reservation_not_found"
        )
    return _serialize(reservation, debug=None)


@router.get(
    "",
    response_model=list[GuestReservationResponse],
    status_code=status.HTTP_200_OK,
)
async def list_guest_reservations_api(
    guest_token: str,
    db: AsyncSession = Depends(get_session),
):
    res = await db.execute(
        select(GuestReservation)
        .where(GuestReservation.guest_token == guest_token)
        .order_by(desc(GuestReservation.start_at))
    )
    reservations = res.scalars().all()
    return [_serialize(r, debug=None) for r in reservations]<|MERGE_RESOLUTION|>--- conflicted
+++ resolved
@@ -26,12 +26,9 @@
 
 # ステータスが重複判定の対象となるもの（pending/confirmed を重複禁止とみなす）
 ACTIVE_STATUSES = ("pending", "confirmed")
-<<<<<<< HEAD
-# backward compat: some tests import GuestReservationStatus from this module
+# backward compat: expose enum as in models
+GuestReservationStatus = _GuestReservationStatus
 GuestReservationStatusAlias = GuestReservationStatus
-=======
-GuestReservationStatus = _GuestReservationStatus  # backward-compat for existing imports
->>>>>>> 3a48402a
 
 
 def _attach_reason(reservation: GuestReservation, reason: str | None) -> None:
@@ -406,14 +403,10 @@
 
 
 async def cancel_guest_reservation(
-<<<<<<< HEAD
     db: AsyncSession,
     reservation_id: UUID,
     reason: str | None = None,
     actor: str | None = None,
-=======
-    db: AsyncSession, reservation_id: UUID, reason: str | None = None
->>>>>>> 3a48402a
 ) -> GuestReservation | None:
     res = await db.execute(
         select(GuestReservation).where(GuestReservation.id == reservation_id)
@@ -423,18 +416,13 @@
         return None
     if str(reservation.status) == "cancelled":
         return reservation
-<<<<<<< HEAD
     combined_reason = reason
     if actor and reason:
         combined_reason = f"{actor}:{reason}"
     elif actor and not reason:
         combined_reason = f"cancelled_by:{actor}"
     _attach_reason(reservation, combined_reason)
-    reservation.status = GuestReservationStatus.cancelled
-=======
-    _attach_reason(reservation, reason)
     reservation.status = "cancelled"
->>>>>>> 3a48402a
     db.add(reservation)
     await db.commit()
     await db.refresh(reservation)
